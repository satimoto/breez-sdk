package com.breezsdk

import breez_sdk.*
import com.facebook.react.bridge.Arguments
import com.facebook.react.bridge.ReadableArray
import com.facebook.react.bridge.ReadableMap
import com.facebook.react.bridge.WritableArray
import com.facebook.react.bridge.WritableMap

fun asConfig(config: ReadableMap): Config? {
    val breezserver = config.getString("breezserver")
    val mempoolspaceUrl = config.getString("mempoolspaceUrl")
    val workingDir = config.getString("workingDir")
    val network = config.getString("network")

    if (breezserver != null && mempoolspaceUrl != null && workingDir != null && network != null && hasNonNullKey(config, "paymentTimeoutSec") && hasNonNullKey(config, "maxfeePercent")) {
        val paymentTimeoutSec = config.getInt("paymentTimeoutSec")
        val defaultLspId = config.getString("defaultLspId")
        val apiKey = config.getString("apiKey")
        val maxfeePercent = config.getDouble("maxfeePercent")

        return Config(breezserver, mempoolspaceUrl, workingDir, asNetwork(network), paymentTimeoutSec.toUInt(), defaultLspId, apiKey, maxfeePercent)
    }

    return null
}

fun asEnvironmentType(envType: String): EnvironmentType {
    return EnvironmentType.valueOf(envType.uppercase())
}

fun asBuyBitcoinProvider(envType: String): BuyBitcoinProvider {
    return BuyBitcoinProvider.valueOf(envType.uppercase())
}

fun asLnUrlAuthRequestData(reqData: ReadableMap): LnUrlAuthRequestData? {
    val k1 = reqData.getString("k1")
    val action = reqData.getString("action")
    val domain = reqData.getString("domain")
    val url = reqData.getString("url")

    if (k1 != null && domain != null && url != null) {
        return LnUrlAuthRequestData(k1, action, domain, url)
    }

    return null
}

fun asLnUrlPayRequestData(reqData: ReadableMap): LnUrlPayRequestData? {
    val callback = reqData.getString("callback")
    val metadataStr = reqData.getString("metadataStr")
    val domain = reqData.getString("domain")
    val lnAddress = reqData.getString("lnAddress")

    if (callback != null && metadataStr != null && domain != null && hasNonNullKey(reqData, "minSendable") && hasNonNullKey(reqData, "minSendable") && hasNonNullKey(reqData, "commentAllowed")) {
        val minSendable = reqData.getDouble("minSendable")
        val maxSendable = reqData.getDouble("maxSendable")
        val commentAllowed = reqData.getInt("commentAllowed")

        return LnUrlPayRequestData(callback, minSendable.toULong(), maxSendable.toULong(), metadataStr, commentAllowed.toUShort(), domain, lnAddress)
    }

    return null
}

fun asLnUrlWithdrawRequestData(reqData: ReadableMap): LnUrlWithdrawRequestData? {
    val callback = reqData.getString("callback")
    val k1 = reqData.getString("k1")
    val defaultDescription = reqData.getString("defaultDescription")

    if (callback != null && k1 != null && defaultDescription != null && hasNonNullKey(reqData, "minWithdrawable") && hasNonNullKey(reqData, "maxWithdrawable")) {
        val minWithdrawable = reqData.getDouble("minWithdrawable")
        val maxWithdrawable = reqData.getDouble("maxWithdrawable")

        return LnUrlWithdrawRequestData(callback, k1, defaultDescription, minWithdrawable.toULong(), maxWithdrawable.toULong())
    }

    return null
}

fun asPaymentTypeFilter(filter: String): PaymentTypeFilter {
    return PaymentTypeFilter.valueOf(filter.uppercase())
}

fun asNetwork(network: String): Network {
    return Network.valueOf(network.uppercase())
}

fun asGreenlightCredentials(creds: ReadableMap) : GreenlightCredentials? {
    if (hasNonNullKey(creds, "deviceKey") && hasNonNullKey(creds, "deviceCert")) {
         val deviceKeyArray = creds.getArray("deviceKey")
         val deviceCertArray = creds.getArray("deviceCert")
         return GreenlightCredentials(asUByteList(deviceKeyArray!!), asUByteList(deviceCertArray!!))
    }

    return null
}

fun asUByteList(arr: ReadableArray): List<UByte> {
    val list = ArrayList<UByte>()
    for (value in arr.toArrayList()) {
        when (value) {
            is Double -> list.add(value.toInt().toUByte())
            is Int -> list.add(value.toUByte())
            is UByte -> list.add(value)
            else -> throw IllegalArgumentException("Unsupported type ${value::class.java.name}")
        }
    }

    return list
}

fun hasNonNullKey(map: ReadableMap, key: String): Boolean {
    return map.hasKey(key) && !map.isNull(key)
}

fun pushToArray(array: WritableArray, value: Any?) {
    when (value) {
        null -> array.pushNull()
        is Boolean -> array.pushBoolean(value)
        is Double -> array.pushDouble(value)
        is FiatCurrency -> array.pushMap(readableMapOf(value))
        is Int -> array.pushInt(value)
        is LocaleOverrides -> array.pushMap(readableMapOf(value))
        is LocalizedName -> array.pushMap(readableMapOf(value))
        is LspInformation -> array.pushMap(readableMapOf(value))
        is Payment -> array.pushMap(readableMapOf(value))
        is Rate -> array.pushMap(readableMapOf(value))
<<<<<<< HEAD
        is ReadableArray -> array.pushArray(value)
        is ReadableMap -> array.pushMap(value)
=======
        is ReverseSwapInfo -> array.pushMap(readableMapOf(value))
        is ReverseSwapPairInfo -> array.pushMap(readableMapOf(value))
>>>>>>> d0a0ecfd
        is RouteHint -> array.pushMap(readableMapOf(value))
        is RouteHintHop -> array.pushMap(readableMapOf(value))
        is String -> array.pushString(value)
        is SwapInfo -> array.pushMap(readableMapOf(value))
        is UByte -> array.pushInt(value.toInt())
        is UInt -> array.pushInt(value.toInt())
        is UShort -> array.pushInt(value.toInt())
        is ULong -> array.pushDouble(value.toDouble())
        is UnspentTransactionOutput -> array.pushMap(readableMapOf(value))
        is Array<*> -> array.pushArray(readableArrayOf(value.asIterable()))
        is List<*> -> array.pushArray(readableArrayOf(value))
        else -> throw IllegalArgumentException("Unsupported type ${value::class.java.name}")
    }
}

fun pushToMap(map: WritableMap, key: String, value: Any?) {
    when (value) {
        null -> map.putNull(key)
        is Boolean -> map.putBoolean(key, value)
        is Byte -> map.putInt(key, value.toInt())
        is Double -> map.putDouble(key, value)
        is Int -> map.putInt(key, value)
        is Long -> map.putDouble(key, value.toDouble())
        is ReadableArray -> map.putArray(key, value)
        is ReadableMap -> map.putMap(key, value)
        is String -> map.putString(key, value)
        is UByte -> map.putInt(key, value.toInt())
        is UInt -> map.putInt(key, value.toInt())
        is UShort -> map.putInt(key, value.toInt())
        is ULong -> map.putDouble(key, value.toDouble())
        is Array<*> -> map.putArray(key, readableArrayOf(value.asIterable()))
        is List<*> -> map.putArray(key, readableArrayOf(value))
        else -> throw IllegalArgumentException("Unsupported value type ${value::class.java.name} for key [$key]")
    }
}

fun readableArrayOf(values: Iterable<*>?): ReadableArray {
    val array = Arguments.createArray()
    if (values != null) {
        for (value in values) {
            pushToArray(array, value)
        }
    }

    return array
}

fun readableMapOf(aesSuccessActionDataDecrypted: AesSuccessActionDataDecrypted): ReadableMap {
    return readableMapOf(
            "type" to "aes",
            "description" to aesSuccessActionDataDecrypted.description,
            "plaintext" to aesSuccessActionDataDecrypted.plaintext
    )
}

fun readableMapOf(bitcoinAddressData: BitcoinAddressData): ReadableMap {
    return readableMapOf(
            "address" to bitcoinAddressData.address,
            "network" to bitcoinAddressData.network.name.lowercase(),
            "amountSat" to bitcoinAddressData.amountSat,
            "label" to bitcoinAddressData.label,
            "message" to bitcoinAddressData.message
    )
}

fun readableMapOf(closedChannelPaymentDetails: ClosedChannelPaymentDetails): ReadableMap {
    return readableMapOf(
            "type" to "closed_channel",
            "shortChannelId" to closedChannelPaymentDetails.shortChannelId,
            "state" to closedChannelPaymentDetails.state.name.lowercase(),
            "fundingTxid" to closedChannelPaymentDetails.fundingTxid
    )
}

fun readableMapOf(config: Config): ReadableMap {
    return readableMapOf(
            "breezserver" to config.breezserver,
            "mempoolspaceUrl" to config.mempoolspaceUrl,
            "workingDir" to config.workingDir,
            "network" to config.network.name.lowercase(),
            "paymentTimeoutSec" to config.paymentTimeoutSec,
            "defaultLspId" to config.defaultLspId,
            "apiKey" to config.apiKey,            
            "maxfeePercent" to config.maxfeePercent
    )
}

fun readableMapOf(currencyInfo: CurrencyInfo): ReadableMap {
    return readableMapOf(
            "name" to currencyInfo.name,
            "fractionSize" to currencyInfo.fractionSize,
            "spacing" to currencyInfo.spacing,
            "symbol" to readableMapOf(currencyInfo.symbol),
            "uniqSymbol" to readableMapOf(currencyInfo.uniqSymbol),
            "localizedName" to readableArrayOf(currencyInfo.localizedName),
            "localeOverrides" to readableArrayOf(currencyInfo.localeOverrides)
    )
}

fun readableMapOf(fiatCurrency: FiatCurrency): ReadableMap {
    return readableMapOf(
            "id" to fiatCurrency.id,
            "info" to readableMapOf(fiatCurrency.info)
    )
}

fun readableMapOf(greenlightCredentials: GreenlightCredentials): ReadableMap {
    return readableMapOf(
            "deviceKey" to readableArrayOf(greenlightCredentials.deviceKey),
            "deviceCert" to readableArrayOf(greenlightCredentials.deviceCert)
    )
}

fun readableMapOf(inputType: InputType): ReadableMap {
    return when (inputType) {
        is InputType.BitcoinAddress -> readableMapOf("type" to "bitcoinAddress", "data" to readableMapOf(inputType.address))
        is InputType.Bolt11 -> readableMapOf("type" to "bolt11", "data" to readableMapOf(inputType.invoice))
        is InputType.LnUrlAuth -> readableMapOf("type" to "lnUrlAuth", "data" to readableMapOf(inputType.data))
        is InputType.LnUrlError -> readableMapOf("type" to "lnUrlError", "data" to readableMapOf(inputType.data))
        is InputType.LnUrlPay -> readableMapOf("type" to "lnUrlPay", "data" to readableMapOf(inputType.data))
        is InputType.LnUrlWithdraw -> readableMapOf("type" to "lnUrlWithdraw", "data" to readableMapOf(inputType.data))
        is InputType.NodeId -> readableMapOf("type" to "nodeId", "data" to inputType.nodeId)
        is InputType.Url -> readableMapOf("type" to "url", "data" to inputType.url)
    }
}

fun readableMapOf(invoicePaidDetails: InvoicePaidDetails): ReadableMap {
    return readableMapOf(
            "paymentHash" to invoicePaidDetails.paymentHash,
            "bolt11" to invoicePaidDetails.bolt11
    )
}

fun readableMapOf(backupStatus: BackupStatus): ReadableMap {
    return readableMapOf(
            "backedUp" to backupStatus.backedUp,
            "lastBackupTime" to backupStatus.lastBackupTime
    )
}

fun readableMapOf(backupFailedData: BackupFailedData): ReadableMap {
    return readableMapOf(
            "error" to backupFailedData.error
    )
}

fun readableMapOf(paymentFailedData: PaymentFailedData): ReadableMap {
    return readableMapOf(
            "error" to paymentFailedData.error,
            "bolt11" to if (paymentFailedData.invoice == null) null else readableMapOf(paymentFailedData.invoice!!),
            "nodeId" to paymentFailedData.nodeId
    )
}

fun readableMapOf(lnInvoice: LnInvoice): ReadableMap {
    return readableMapOf(
            "bolt11" to lnInvoice.bolt11,
            "payeePubkey" to lnInvoice.payeePubkey,
            "paymentHash" to lnInvoice.paymentHash,
            "description" to lnInvoice.description,
            "descriptionHash" to lnInvoice.descriptionHash,
            "amountMsat" to lnInvoice.amountMsat,
            "timestamp" to lnInvoice.timestamp,
            "expiry" to lnInvoice.expiry,
            "routingHints" to readableArrayOf(lnInvoice.routingHints),
            "paymentSecret" to readableArrayOf(lnInvoice.paymentSecret)
    )
}

fun readableMapOf(lnPaymentDetails: LnPaymentDetails): ReadableMap {
    return readableMapOf(
            "type" to "ln",
            "paymentHash" to lnPaymentDetails.paymentHash,
            "label" to lnPaymentDetails.label,
            "destinationPubkey" to lnPaymentDetails.destinationPubkey,
            "paymentPreimage" to lnPaymentDetails.paymentPreimage,
            "keysend" to lnPaymentDetails.keysend,
            "bolt11" to lnPaymentDetails.bolt11,
            "lnurlSuccessAction" to readableMapOf(lnPaymentDetails.lnurlSuccessAction),
            "lnurlMetadata" to lnPaymentDetails.lnurlMetadata,
            "lnAddress" to lnPaymentDetails.lnAddress
    )
}

fun readableMapOf(lnUrlAuthRequestData: LnUrlAuthRequestData): ReadableMap {
    return readableMapOf(
            "k1" to lnUrlAuthRequestData.k1,
            "action" to lnUrlAuthRequestData.action,
            "domain" to lnUrlAuthRequestData.domain,
            "url" to lnUrlAuthRequestData.url
    )
}

fun readableMapOf(lnUrlErrorData: LnUrlErrorData): ReadableMap {
    return readableMapOf("reason" to lnUrlErrorData.reason)
}

fun readableMapOf(lnUrlCallbackStatus: LnUrlCallbackStatus): ReadableMap {
    return when (lnUrlCallbackStatus) {
        is LnUrlCallbackStatus.Ok -> readableMapOf("status" to "ok")
        is LnUrlCallbackStatus.ErrorStatus -> {
            val response = Arguments.createMap()
            response.putString("status", "error")
            response.merge(readableMapOf(lnUrlCallbackStatus.data))
            response
        }
    }
}

fun readableMapOf(lnUrlPayRequestData: LnUrlPayRequestData): ReadableMap {
    return readableMapOf(
            "callback" to lnUrlPayRequestData.callback,
            "minSendable" to lnUrlPayRequestData.minSendable,
            "maxSendable" to lnUrlPayRequestData.maxSendable,
            "metadataStr" to lnUrlPayRequestData.metadataStr,
            "commentAllowed" to lnUrlPayRequestData.commentAllowed,
            "domain" to lnUrlPayRequestData.domain,
            "lnAddress" to lnUrlPayRequestData.lnAddress
    )
}

fun readableMapOf(lnUrlPayResult: LnUrlPayResult): ReadableMap {
    return when (lnUrlPayResult) {
        is LnUrlPayResult.EndpointSuccess -> {
            readableMapOf(
                    "type" to "endpointSuccess",
                    "data" to readableMapOf(lnUrlPayResult.data)
            )
        }
        is LnUrlPayResult.EndpointError -> {
            readableMapOf(
                    "type" to "endpointError",
                    "data" to readableMapOf(lnUrlPayResult.data)
            )
        }
    }
}

fun readableMapOf(lnUrlWithdrawRequestData: LnUrlWithdrawRequestData): ReadableMap {
    return readableMapOf(
            "callback" to lnUrlWithdrawRequestData.callback,
            "k1" to lnUrlWithdrawRequestData.k1,
            "defaultDescription" to lnUrlWithdrawRequestData.defaultDescription,
            "minWithdrawable" to lnUrlWithdrawRequestData.minWithdrawable,
            "maxWithdrawable" to lnUrlWithdrawRequestData.maxWithdrawable
    )
}

fun readableMapOf(localeOverride: LocaleOverrides): ReadableMap {
    return readableMapOf(
            "locale" to localeOverride.locale,
            "spacing" to localeOverride.spacing,
            "symbol" to readableMapOf(localeOverride.symbol)
    )
}

fun readableMapOf(localizedName: LocalizedName): ReadableMap {
    return readableMapOf(
            "name" to localizedName.name,
            "locale" to localizedName.locale
    )
}

fun readableMapOf(logEntry: LogEntry): ReadableMap {
    return readableMapOf(
            "level" to logEntry.level,
            "line" to logEntry.line
    )
}

fun readableMapOf(lspInformation: LspInformation): ReadableMap {
    return readableMapOf(
            "id" to lspInformation.id,
            "name" to lspInformation.name,
            "widgetUrl" to lspInformation.widgetUrl,
            "pubkey" to lspInformation.pubkey,
            "host" to lspInformation.host,
            "channelCapacity" to lspInformation.channelCapacity,
            "targetConf" to lspInformation.targetConf,
            "baseFeeMsat" to lspInformation.baseFeeMsat,
            "feeRate" to lspInformation.feeRate,
            "timeLockDelta" to lspInformation.timeLockDelta,
            "minHtlcMsat" to lspInformation.minHtlcMsat,
            "channelFeePermyriad" to lspInformation.channelFeePermyriad,
            "lspPubkey" to lspInformation.lspPubkey,
            "maxInactiveDuration" to lspInformation.maxInactiveDuration,
            "channelMinimumFeeMsat" to lspInformation.channelMinimumFeeMsat
    )
}

fun readableMapOf(messageSuccessActionData: MessageSuccessActionData): ReadableMap {
    return readableMapOf(
            "type" to "message",
            "message" to messageSuccessActionData.message
    )
}

fun readableMapOf(nodeState: NodeState): ReadableMap {
    return readableMapOf(
            "id" to nodeState.id,
            "blockHeight" to nodeState.blockHeight,
            "channelsBalanceMsat" to nodeState.channelsBalanceMsat,
            "onchainBalanceMsat" to nodeState.onchainBalanceMsat,
            "utxos" to readableArrayOf(nodeState.utxos),
            "maxPayableMsat" to nodeState.maxPayableMsat,
            "maxReceivableMsat" to nodeState.maxReceivableMsat,
            "maxSinglePaymentAmountMsat" to nodeState.maxSinglePaymentAmountMsat,
            "maxChanReserveMsats" to nodeState.maxChanReserveMsats,
            "connectedPeers" to readableArrayOf(nodeState.connectedPeers),
            "inboundLiquidityMsats" to nodeState.inboundLiquidityMsats
    )
}

fun readableMapOf(payment: Payment): ReadableMap {
    return readableMapOf(
            "id" to payment.id,
            "paymentType" to payment.paymentType.name.lowercase(),
            "paymentTime" to payment.paymentTime,
            "amountMsat" to payment.amountMsat,
            "feeMsat" to payment.feeMsat,
            "pending" to payment.pending,
            "description" to payment.description,
            "details" to readableMapOf(payment.details)
    )
}

fun readableMapOf(paymentDetails: PaymentDetails): ReadableMap {
    return when (paymentDetails) {
        is PaymentDetails.Ln -> readableMapOf(paymentDetails.data)
        is PaymentDetails.ClosedChannel -> readableMapOf(paymentDetails.data)
    }
}

fun readableMapOf(rate: Rate): ReadableMap {
    return readableMapOf(
            "coin" to rate.coin,
            "value" to rate.value
    )
}

fun readableMapOf(recommendedFees: RecommendedFees): ReadableMap {
    return readableMapOf(
            "fastestFee" to recommendedFees.fastestFee,
            "halfHourFee" to recommendedFees.halfHourFee,
            "hourFee" to recommendedFees.hourFee,
            "economyFee" to recommendedFees.economyFee,
            "minimumFee" to recommendedFees.minimumFee
    )
}

fun readableMapOf(routeHint: RouteHint): ReadableMap {
    return readableMapOf("hops" to readableArrayOf(routeHint.hops))
}

fun readableMapOf(routeHintHop: RouteHintHop): ReadableMap {
    return readableMapOf(
            "srcNodeId" to routeHintHop.srcNodeId,
            "shortChannelId" to routeHintHop.shortChannelId,
            "feesBaseMsat" to routeHintHop.feesBaseMsat,
            "feesProportionalMillionths" to routeHintHop.feesProportionalMillionths,
            "cltvExpiryDelta" to routeHintHop.cltvExpiryDelta,
            "htlcMinimumMsat" to routeHintHop.htlcMinimumMsat,
            "htlcMaximumMsat" to routeHintHop.htlcMaximumMsat
    )
}

fun readableMapOf(symbol: Symbol?): ReadableMap? {
    if (symbol != null) {
        return readableMapOf(
                "grapheme" to symbol.grapheme,
                "template" to symbol.template,
                "rtl" to symbol.rtl,
                "position" to symbol.position
        )
    }
    return null
}

fun readableMapOf(successActionProcessed: SuccessActionProcessed?): ReadableMap? {
    if (successActionProcessed != null) {
        return when (successActionProcessed) {
            is SuccessActionProcessed.Aes -> readableMapOf(successActionProcessed.data)
            is SuccessActionProcessed.Message -> readableMapOf(successActionProcessed.data)
            is SuccessActionProcessed.Url -> readableMapOf(successActionProcessed.data)
        }
    }
    return null
}

fun readableMapOf(swapInfo: SwapInfo): ReadableMap {
    return readableMapOf(
            "bitcoinAddress" to swapInfo.bitcoinAddress,
            "createdAt" to swapInfo.createdAt,
            "lockHeight" to swapInfo.lockHeight,
            "paymentHash" to swapInfo.paymentHash,
            "preimage" to swapInfo.preimage,
            "privateKey" to swapInfo.privateKey,
            "publicKey" to swapInfo.publicKey,
            "swapperPublicKey" to swapInfo.swapperPublicKey,
            "script" to swapInfo.script,
            "bolt11" to swapInfo.bolt11,
            "paidSats" to swapInfo.paidSats,
            "unconfirmedSats" to swapInfo.unconfirmedSats,
            "confirmedSats" to swapInfo.confirmedSats,
            "status" to swapInfo.status.name.lowercase(),
            "refundTxIds" to swapInfo.refundTxIds,
            "unconfirmedTxIds" to swapInfo.unconfirmedTxIds,
            "confirmedTxIds" to swapInfo.confirmedTxIds,
            "minAllowedDeposit" to swapInfo.minAllowedDeposit,
            "maxAllowedDeposit" to swapInfo.maxAllowedDeposit,
            "lastRedeemError" to swapInfo.lastRedeemError
    )
}

fun readableMapOf(reverseSwapPairInfo: ReverseSwapPairInfo): ReadableMap {
    return readableMapOf(
            "min" to reverseSwapPairInfo.min,
            "max" to reverseSwapPairInfo.max,
            "feesHash" to reverseSwapPairInfo.feesHash,
            "feesPercentage" to reverseSwapPairInfo.feesPercentage,
            "feesLockup" to reverseSwapPairInfo.feesLockup,
            "feesClaim" to reverseSwapPairInfo.feesClaim
    )
}

fun readableMapOf(reverseSwapInfo: ReverseSwapInfo): ReadableMap {
    return readableMapOf(
            "id" to reverseSwapInfo.id,
            "claimPubkey" to reverseSwapInfo.claimPubkey,
            "onchainAmountSat" to reverseSwapInfo.onchainAmountSat,
            "status" to reverseSwapInfo.status.name.lowercase()
    )
}

fun readableMapOf(unspentTransactionOutput: UnspentTransactionOutput): ReadableMap {
    return readableMapOf(
            "txid" to unspentTransactionOutput.txid,
            "outnum" to unspentTransactionOutput.outnum,
            "amountMillisatoshi" to unspentTransactionOutput.amountMillisatoshi,
            "address" to unspentTransactionOutput.address,
            "reserved" to unspentTransactionOutput.reserved,
            "reservedToBlock" to unspentTransactionOutput.reservedToBlock
    )
}

fun readableMapOf(urlSuccessActionData: UrlSuccessActionData): ReadableMap {
    return readableMapOf(
            "type" to "url",
            "description" to urlSuccessActionData.description,
            "url" to urlSuccessActionData.url
    )
}

fun readableMapOf(vararg values: Pair<String, *>): ReadableMap {
    val map = Arguments.createMap()
    for ((key, value) in values) {
        pushToMap(map, key, value)
    }
    return map
}<|MERGE_RESOLUTION|>--- conflicted
+++ resolved
@@ -126,13 +126,10 @@
         is LspInformation -> array.pushMap(readableMapOf(value))
         is Payment -> array.pushMap(readableMapOf(value))
         is Rate -> array.pushMap(readableMapOf(value))
-<<<<<<< HEAD
         is ReadableArray -> array.pushArray(value)
         is ReadableMap -> array.pushMap(value)
-=======
         is ReverseSwapInfo -> array.pushMap(readableMapOf(value))
         is ReverseSwapPairInfo -> array.pushMap(readableMapOf(value))
->>>>>>> d0a0ecfd
         is RouteHint -> array.pushMap(readableMapOf(value))
         is RouteHintHop -> array.pushMap(readableMapOf(value))
         is String -> array.pushString(value)
